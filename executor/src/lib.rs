// Copyright 2017 Parity Technologies (UK) Ltd.
// This file is part of Polkadot.

// Polkadot is free software: you can redistribute it and/or modify
// it under the terms of the GNU General Public License as published by
// the Free Software Foundation, either version 3 of the License, or
// (at your option) any later version.

// Polkadot is distributed in the hope that it will be useful,
// but WITHOUT ANY WARRANTY; without even the implied warranty of
// MERCHANTABILITY or FITNESS FOR A PARTICULAR PURPOSE.  See the
// GNU General Public License for more details.

// You should have received a copy of the GNU General Public License
// along with Polkadot.  If not, see <http://www.gnu.org/licenses/>.

//! Temporary crate for contracts implementations.
//!
//! This will be replaced with WASM contracts stored on-chain.
//! ** NOTE ***
//! This is entirely deprecated with the idea of a single-module Wasm module for state transition.
//! The dispatch table should be replaced with the specific functions needed:
//! - execute_block(bytes)
//! - init_block(PrevBlock?) -> InProgressBlock
//! - add_transaction(InProgressBlock) -> InProgressBlock
//! I leave it as is for now as it might be removed before this is ever done.

#![warn(missing_docs)]

extern crate polkadot_runtime_codec as codec;
extern crate polkadot_runtime_std as runtime_std;
extern crate polkadot_primitives as primitives;
extern crate polkadot_serializer as serializer;
extern crate polkadot_state_machine as state_machine;

extern crate serde;
extern crate parity_wasm;
extern crate byteorder;
extern crate rustc_hex;
extern crate native_runtime;
<<<<<<< HEAD
extern crate libc;
=======
extern crate runtime_std;
extern crate triehash;
>>>>>>> 68674f19

#[macro_use]
extern crate error_chain;

#[cfg(test)]
extern crate assert_matches;

#[macro_use]
mod wasm_utils;
mod wasm_executor;
mod native_executor;

pub mod error;

/// Creates new RustExecutor for contracts.
pub fn executor() -> native_executor::NativeExecutor {
	native_executor::NativeExecutor
}<|MERGE_RESOLUTION|>--- conflicted
+++ resolved
@@ -38,12 +38,7 @@
 extern crate byteorder;
 extern crate rustc_hex;
 extern crate native_runtime;
-<<<<<<< HEAD
-extern crate libc;
-=======
-extern crate runtime_std;
 extern crate triehash;
->>>>>>> 68674f19
 
 #[macro_use]
 extern crate error_chain;
